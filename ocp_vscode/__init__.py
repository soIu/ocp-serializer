#
# Copyright 2023 Bernhard Walter
#
# Licensed under the Apache License, Version 2.0 (the "License");
# you may not use this file except in compliance with the License.
# You may obtain a copy of the License at
#
#    http://www.apache.org/licenses/LICENSE-2.0
#
# Unless required by applicable law or agreed to in writing, software
# distributed under the License is distributed on an "AS IS" BASIS,
# WITHOUT WARRANTIES OR CONDITIONS OF ANY KIND, either express or implied.
# See the License for the specific language governing permissions and
# limitations under the License.
#
__version__ = "2.0.13"

import json
from .show import *
from .config import *
from .comms import *

from .colors import *
from .animation import Animation

from pathlib import Path
from os import environ

try:
    port = int(environ.get("OCP_PORT", "0"))
    if port > 0:
        set_port(port)
        print(f"Using predefined port {port} taken from environment variable OCP_PORT")
    else:
        current_path = Path.cwd()
        for path in [current_path] + list(current_path.parents):
            file_path = path / ".ocp_vscode"
            if file_path.exists():
                with open(file_path, "r") as f:
                    port = json.load(f)["port"]
                    set_port(port)
                    print(f"Using port {port} taken from {file_path}")

                    break
except Exception as ex:
    print(ex)
<<<<<<< HEAD

try:
    from jupyter_client import find_connection_file

    with open(file_path, "w") as f:
        json.dump(
            {"port": port, "connection_file": find_connection_file()},
            f,
            indent=4,
        )
    print("Jupyter Connection file written to .ocp_vscode")
except:
    pass
=======
>>>>>>> c992fc5b

del environ<|MERGE_RESOLUTION|>--- conflicted
+++ resolved
@@ -44,7 +44,6 @@
                     break
 except Exception as ex:
     print(ex)
-<<<<<<< HEAD
 
 try:
     from jupyter_client import find_connection_file
@@ -58,7 +57,5 @@
     print("Jupyter Connection file written to .ocp_vscode")
 except:
     pass
-=======
->>>>>>> c992fc5b
 
 del environ